--- conflicted
+++ resolved
@@ -79,11 +79,6 @@
 ```
 Alignments to be concatenated need not have identical sets of taxa before processing: the concatenated alignment will be populated with missing data where a given locus is missing a taxon. However, if every file to be concatenated includes only unique names (for example species name plus sequence name: `D_melanogaster_NW_001845408.1` in one alignment, `D_melanogaster_NW_001848855.1` in other alignment etc.), you will first need to trim those names so that sequences from one taxon have equivalents in all files.   
 
-<<<<<<< HEAD
-Note that it takes `AMAS` longer to write an interleaved file than a sequential one, which may be an issue if you are concatenating to a large alignment on a laptop or an older desktop computer.
-
-=======
->>>>>>> 295e02ed
 ### Getting alignment statistics
 This is an example of how you can summarize two protein fasta alignments by running:
 ```
