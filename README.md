--- conflicted
+++ resolved
@@ -57,9 +57,6 @@
 python3 AMAS.py concat -i gene1.nex gene2.nex -f nexus -d dna
 ```
 
-<<<<<<< HEAD
-IMPORTANT! `AMAS` is fast and powerful, but be careful: it assumes you know what you are doing and will not prevent you overwriting a file. It will, however, print out a warning if this has happened. You also need to be mindful of the input format specified, as incorrect format may result in unexpected program behavior. `AMAS` performs some basic checks to see if the parsing was successful but there is a trade-off between automated file format detection and computation times. In short, you can expect your output to be garbled if you don't get the input format right. `AMAS` was also written to work with aligned data and some of the output generated from unaligned sequences won't make sense. Because of computing efficiency `AMAS` by default does not check if input sequences are aligned. You can turn this option on with `-e` or `--check-align`.
-=======
 If you have many files that you want to input in one run, you can use multiple cores of your computer to process them in parallel. The `summary` command supports `-c` or `--cores` with which you can specify the number of cores to be used:
 
 ```
@@ -68,7 +65,6 @@
 In the above, we specified 12 cores. Note that this won't improve computing time if you're working with only one or very few files. The parallel processing is only used for the file parsing step and calculating alignment summaries.   
 
 IMPORTANT! `AMAS` is fast and powerful, but be careful: it assumes you know what you are doing and will not prevent you overwriting a file. It will, however, print out a warning if this has happened. `AMAS` was also written to work with aligned data and some of the output generated from unaligned sequences won't make sense. Because of computing efficiency `AMAS` by default does not check if input sequences are aligned. You can turn this option on with `-e` or `--check-align`.
->>>>>>> c1cef6af
 
 ### Concatenating alignments
 For example, if you want to concatenate all DNA phylip files in a directory and all of them have the `.phy` extension, you can run:
