--- conflicted
+++ resolved
@@ -1099,40 +1099,6 @@
          part_file.write(self.print_partitions())
          print("Wrote partitions for the concatenated file to '" + file_name + "'")
 
-<<<<<<< HEAD
-    def write_converted(self, alignment):
-
-        file_name = self.alignment_objects[self.file_counter].get_name() + self.extension
-
-        if path.exists(file_name):
-            print("WARNING: You are overwriting '" + file_name + "'")
-        
-        converted_file = open(file_name, "w")
-        if self.file_format == "phylip":
-            converted_file.write(self.print_phylip(alignment))
-        elif self.file_format == "fasta":
-            converted_file.write(self.print_fasta(alignment))
-        elif self.file_format == "phylip-int":
-            converted_file.write(self.print_phylip_int(alignment))
-        elif self.file_format == "nexus":
-            converted_file.write(self.print_nexus(alignment))
-        elif self.file_format == "nexus-int":
-            converted_file.write(self.print_nexus_int(alignment))
-        converted_file.close()
-
-    def write_out(self, action, file_format):
-        # write other output files depending on action 
-        if self.file_format == "phylip":
-            self.extension = "-out.phy"
-        elif self.file_format == "phylip-int":
-            self.extension = "-out.int-phy"
-        elif self.file_format == "fasta":
-            self.extension = "-out.fas"
-        elif self.file_format == "nexus":
-            self.extension = "-out.nex"
-        elif self.file_format == "nexus-int":
-            self.extension = "-out.int-nex"
-=======
     def get_extension(self, file_format):
     # get proper extension string
         if file_format == "phylip":
@@ -1147,22 +1113,12 @@
             extension = "-out.int-nex"
         
         return extension
->>>>>>> aac760bc
 
     def file_overwrite_error(self, file_name):
 
         if path.exists(file_name):
             print("WARNING: You are overwriting '" + file_name + "'")
 
-<<<<<<< HEAD
-        elif action == "convert":
-    
-            # start a counter to keep track of files to be converted
-            self.file_counter = 0
-    
-            for alignment in self.parsed_alignments:
-                self.write_converted(alignment)
-=======
     def write_formatted_file(self, file_format, file_name, alignment):
         
         out_file = open(file_name, "w")
@@ -1179,7 +1135,6 @@
         out_file.close()
 
     def get_alignment_name(self, i, extension):
->>>>>>> aac760bc
 
         file_name = self.alignment_objects[i].get_name() + extension
         return file_name
