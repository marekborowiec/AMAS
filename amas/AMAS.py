--- conflicted
+++ resolved
@@ -28,11 +28,7 @@
 of matrix cells, overall number of undetermined characters, percent of missing 
 data, AT and GC contents (for DNA alignments), number and proportion of 
 variable sites, number and proportion of parsimony informative sites,
-<<<<<<< HEAD
-and counts of all characters from the relevant alphabet.
-=======
 and counts of all characters present in the relevant (nucleotide or amino acid) alphabet.
->>>>>>> f58beffa
 """
 
 
@@ -744,18 +740,12 @@
         self.concat_out = kwargs.get("concat_out", "concatenated.out")
         self.check_align = kwargs.get("check_align", False)
      
-<<<<<<< HEAD
-        if self.replicate:
-            self.no_replicates = self.replicate[0]
-            self.no_loci = self.replicate[1]
-=======
         if self.command == "replicate":
             self.no_replicates = kwargs.get("replicate_args")[0]
             self.no_loci = kwargs.get("replicate_args")[1]
 
         if self.command == "split":
             self.split = kwargs.get("split_file")
->>>>>>> f58beffa
        
         self.alignment_objects = self.get_alignment_objects()
         self.parsed_alignments = self.get_parsed_alignments()           
